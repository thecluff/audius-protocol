--- conflicted
+++ resolved
@@ -1,9 +1,6 @@
 #!/usr/bin/env bash
 set -e
-<<<<<<< HEAD
 set -x
-=======
->>>>>>> 7c8b9002
 
 <<COMMENT
 CircleCI Specific Test Script
@@ -48,12 +45,9 @@
 # - Eth contracts config: AudiusToken contract address
 sh ./scripts/migrate_contracts.sh
 
-<<<<<<< HEAD
-=======
 # Run unit tests
 npm run test:units
 
->>>>>>> 7c8b9002
 # run tests
 printf '\nSTART tests:\n\n'
 node_modules/.bin/mocha tests/index.js
