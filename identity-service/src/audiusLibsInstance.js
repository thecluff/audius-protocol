--- conflicted
+++ resolved
@@ -12,31 +12,6 @@
     const dataWeb3 = await AudiusLibs.Utils.configureWeb3(web3ProviderUrl, null, false)
     if (!dataWeb3) throw new Error('Web3 incorrectly configured')
 
-<<<<<<< HEAD
-  let audiusInstance = new AudiusLibs({
-    discoveryProviderConfig: AudiusLibs.configDiscoveryProvider(
-      /** whitelist */ new Set([config.get('notificationDiscoveryProvider')])
-    ),
-    ethWeb3Config: AudiusLibs.configEthWeb3(
-      config.get('ethTokenAddress'),
-      config.get('ethRegistryAddress'),
-      config.get('ethProviderUrl'),
-      config.get('ethOwnerWallet')
-    ),
-    web3Config: {
-      registryAddress,
-      useExternalWeb3: true,
-      externalWeb3Config: {
-        web3: dataWeb3,
-        // this is a stopgap since libs external web3 init requires an ownerWallet
-        // this is never actually used in the service's libs calls
-        ownerWallet: config.get('relayerPublicKey')
-      }
-    },
-    captchaConfig: { serviceKey: '6LfVR-0ZAAAAAGN7YqtPC7DyVzgsLc_4_9_5MyVj' },
-    isServer: true
-  })
-=======
     let audiusInstance = new AudiusLibs({
       discoveryProviderConfig: AudiusLibs.configDiscoveryProvider(),
       ethWeb3Config: AudiusLibs.configEthWeb3(
@@ -57,7 +32,6 @@
       },
       isServer: true
     })
->>>>>>> d5b6d3db
 
     await audiusInstance.init()
     this.audiusLibsInstance = audiusInstance
