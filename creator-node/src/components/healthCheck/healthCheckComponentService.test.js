--- conflicted
+++ resolved
@@ -148,11 +148,7 @@
     config.set('serviceLatitude', '37.7749')
     config.set('serviceLongitude', '-122.4194')
 
-<<<<<<< HEAD
-    const res = await healthCheckVerbose({}, mockLogger, getMonitorsMock)
-=======
     const res = await healthCheckVerbose({}, mockLogger, sequelizeMock, getMonitorsMock)
->>>>>>> 2f088f4e
     assert.deepStrictEqual(res, {
       ...version,
       service: 'content-node',
