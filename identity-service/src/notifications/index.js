const Bull = require('bull')
const config = require('../config.js')
const models = require('../models')
const axios = require('axios')
const fs = require('fs')
const { logger } = require('../logging')
const { indexMilestones } = require('./milestoneProcessing')
const {
  updateBlockchainIds,
  calculateTrackListenMilestones,
  getHighestBlockNumber
} = require('./utils')
const { processEmailNotifications } = require('./sendNotificationEmails')
const { processDownloadAppEmail } = require('./sendDownloadAppEmails')
const { pushAnnouncementNotifications } = require('./pushAnnouncementNotifications')
const { notificationJobType, announcementJobType } = require('./constants')
const { drainPublishedMessages } = require('./notificationQueue')
const emailCachePath = './emailCache'
const processNotifications = require('./processNotifications/index.js')
const { indexTrendingTracks } = require('./trendingTrackProcessing')
const sendNotifications = require('./sendNotifications/index.js')
const audiusLibsWrapper = require('../audiusLibsInstance')

// Reference Bull Docs: https://github.com/OptimalBits/bull/blob/develop/REFERENCE.md#queue
const defaultJobOptions = {
  removeOnComplete: true,
  removeOnFail: true
}

class NotificationProcessor {
  constructor () {
    this.notifQueue = new Bull(
<<<<<<< HEAD
      'notification-queue',
      {
        redis:
          { port: config.get('redisPort'), host: config.get('redisHost') }
      })
    this.emailQueue = new Bull(
      'email-queue',
      {
        redis:
          { port: config.get('redisPort'), host: config.get('redisHost') }
      })
    this.announcementQueue = new Bull(
      'announcement-queue',
      {
        redis:
          { port: config.get('redisPort'), host: config.get('redisHost') }
=======
      `notification-queue-${Date.now()}`,
      {
        redis: {
          port: config.get('redisPort'),
          host: config.get('redisHost')
        },
        defaultJobOptions
      })
    this.emailQueue = new Bull(
      `email-queue-${Date.now()}`,
      {
        redis: {
          port: config.get('redisPort'),
          host: config.get('redisHost')
        },
        defaultJobOptions
      })
    this.announcementQueue = new Bull(
      `announcement-queue-${Date.now()}`,
      {
        redis: {
          port: config.get('redisPort'),
          host: config.get('redisHost')
        },
        defaultJobOptions
>>>>>>> 74319cd5
      })
  }

  /**
   * Initialize notification and milestone processing
   * 1. Clear the notifQueue and emailQueue
   * 2. Update all blockchainId's in the users table where blockchainId is null
   * 3. Process notif queue and recursively add notif job on queue after 3 seconds
   *    Process email queue and recursively add email job on queue after 3 seconds
   * @param {Object} audiusLibs libs instance
   * @param {Object} expressApp express app context
   * @param {Object} redis redis connection
   */
  async init (audiusLibs, expressApp, redis) {
    // Clear any pending notif jobs
    await this.notifQueue.empty()
    await this.emailQueue.empty()
    this.redis = redis
    this.mg = expressApp.get('mailgun')

    // Index all blockchain ids
    this.idUpdateTask = updateBlockchainIds()

    // Notification processing job
    // Indexes network notifications
    this.notifQueue.process(async (job, done) => {
      // Await blockchain IDs before indexing notifs
      await this.idUpdateTask

      let minBlock = job.data.minBlock
      if (!minBlock && minBlock !== 0) throw new Error('no min block')

      // Re-enable for development as needed
      // this.emailQueue.add({ type: 'unreadEmailJob' })

      try {
        const oldMaxBlockNumber = await this.redis.get('maxBlockNumber')
        let maxBlockNumber = null
        // Index notifications and milestones
        if (minBlock < oldMaxBlockNumber) {
          logger.debug('notification queue processing error - tried to process a minBlock < oldMaxBlockNumber', minBlock, oldMaxBlockNumber)
          maxBlockNumber = oldMaxBlockNumber
        } else {
          maxBlockNumber = await this.indexAll(audiusLibs, minBlock, oldMaxBlockNumber)
        }

        // Update cached max block number
        await this.redis.set('maxBlockNumber', maxBlockNumber)

        // Restart job with updated startBlock
        await this.notifQueue.add({
          type: notificationJobType,
          minBlock: maxBlockNumber
        }, {
          jobId: `${notificationJobType}:${Date.now()}`
        })
      } catch (e) {
        logger.error(`Restarting due to error indexing notifications : ${e}`)
        // Restart job with same startBlock
        await this.notifQueue.add({
          type: notificationJobType,
          minBlock: minBlock
        }, {
          jobId: `${notificationJobType}:${Date.now()}`
        })
      }
      // Delay 3s
      await new Promise(resolve => setTimeout(resolve, 3000))

      done()
    })

    // Email notification queue
    this.emailQueue.process(async (job, done) => {
      logger.info('processEmailNotifications')
      await processEmailNotifications(expressApp, audiusLibs)
      await processDownloadAppEmail(expressApp, audiusLibs)

      // Wait 10 minutes before re-running the job
      await new Promise(resolve => setTimeout(resolve, 10 * 60 * 1000))
      await this.emailQueue.add({ type: 'unreadEmailJob' }, { jobId: `unreadEmailJob:${Date.now()}` })
      done()
    })

    // Announcement push notifications queue
    this.announcementQueue.process(async (job, done) => {
      await pushAnnouncementNotifications()
      // Delay 30s
      await new Promise(resolve => setTimeout(resolve, 30 * 1000))
      await this.announcementQueue.add({ type: announcementJobType }, { jobId: `${announcementJobType}:${Date.now()}` })
      done()
    })

    if (!fs.existsSync(emailCachePath)) {
      fs.mkdirSync(emailCachePath)
    }

    // Every 10 minutes cron: '*/10 * * * *'
    this.emailQueue.add({ type: 'unreadEmailJob' }, { jobId: Date.now() })

    let startBlock = await getHighestBlockNumber()
    logger.info(`Starting with ${startBlock}`)
    await this.notifQueue.add({
      minBlock: startBlock,
      type: notificationJobType
    }, {
      jobId: `${notificationJobType}:${Date.now()}`
    })

    await this.announcementQueue.add({ type: announcementJobType }, { jobId: `${announcementJobType}:${Date.now()}` })
  }

  /**
   * 1. Get the total listens for the most reecently listened to tracks
   * 2. Query the discprov for new notifications starting at minBlock
   * 3. Combine owner object from discprov with track listen counts
   * 4. Process notifications
   * 5. Process milestones
   * @param {Integer} minBlock min start block to start querying discprov for new notifications
   */
  async indexAll (audiusLibs, minBlock, oldMaxBlockNumber) {
    const startDate = Date.now()
    const startTime = process.hrtime()

    logger.info({ minBlock, oldMaxBlockNumber, startDate }, `${new Date()} - notifications main indexAll job`)

    // Query owners for tracks relevant to track listen counts
    let listenCounts = await calculateTrackListenMilestones()
    let trackIdOwnersToRequestList = listenCounts.map(x => x.trackId)

    // These track_id get parameters will be used to retrieve track owner info
    // This is required since there is no guarantee that there are indeed notifications for this user
    // The owner info is then used to target listenCount milestone notifications
    let params = new URLSearchParams()
    trackIdOwnersToRequestList.forEach((x) => { params.append('track_id', x) })
    params.append('min_block_number', minBlock)

    const { discoveryProvider } = audiusLibsWrapper.getAudiusLibs()

    let reqObj = {
      method: 'get',
      url: `${discoveryProvider.discoveryProviderEndpoint}/notifications`,
      params,
      timeout: 10000
    }

    let body = (await axios(reqObj)).data
    let metadata = body.data.info
    let notifications = body.data.notifications
    let milestones = body.data.milestones
    let owners = body.data.owners

    // Use a single transaction
    const tx = await models.sequelize.transaction()
    try {
      // Populate owners, used to index in milestone generation
      const listenCountWithOwners = listenCounts.map((x) => {
        return {
          trackId: x.trackId,
          listenCount: x.listenCount,
          owner: owners.tracks[x.trackId]
        }
      })

      // Insert the notifications into the DB to make it easy for users to query for their grouped notifications
      await processNotifications(notifications, tx)

      // Fetch additional metadata from DP, query for the user's notification settings, and send push notifications (mobile/browser)
      await sendNotifications(audiusLibs, notifications, tx)

      await indexMilestones(milestones, owners, metadata, listenCountWithOwners, audiusLibs, tx)

      // Fetch trending track milestones
      await indexTrendingTracks(audiusLibs, tx)

      // Commit
      await tx.commit()

      // actually send out push notifications
      await drainPublishedMessages()

      const endTime = process.hrtime(startTime)
      const duration = Math.round(endTime[0] * 1e3 + endTime[1] * 1e-6)
      logger.info({ minBlock, startDate, duration, notifications: notifications.length }, `indexAll - finished main notification index job`)
    } catch (e) {
      logger.error(`Error indexing notification ${e}`)
      logger.error(e.stack)
      await tx.rollback()
    }
    return metadata.max_block_number
  }
}

module.exports = NotificationProcessor<|MERGE_RESOLUTION|>--- conflicted
+++ resolved
@@ -30,24 +30,6 @@
 class NotificationProcessor {
   constructor () {
     this.notifQueue = new Bull(
-<<<<<<< HEAD
-      'notification-queue',
-      {
-        redis:
-          { port: config.get('redisPort'), host: config.get('redisHost') }
-      })
-    this.emailQueue = new Bull(
-      'email-queue',
-      {
-        redis:
-          { port: config.get('redisPort'), host: config.get('redisHost') }
-      })
-    this.announcementQueue = new Bull(
-      'announcement-queue',
-      {
-        redis:
-          { port: config.get('redisPort'), host: config.get('redisHost') }
-=======
       `notification-queue-${Date.now()}`,
       {
         redis: {
@@ -73,7 +55,6 @@
           host: config.get('redisHost')
         },
         defaultJobOptions
->>>>>>> 74319cd5
       })
   }
 
