<<<<<<< HEAD
const addIPLDToBlacklist = async (libsWrapper, digest, blacklisterAddressPrivateKey = null) => {
=======
const IpldBlacklist = {}

IpldBlacklist.addIPLDToBlacklist = async (libsWrapper, digest, blacklisterAddressPrivateKey = null) => {
>>>>>>> 9cd6f4ff
  const ipldTxReceipt = await libsWrapper.addIPLDToBlacklist(digest, blacklisterAddressPrivateKey)
  return ipldTxReceipt
}

module.exports = IpldBlacklist<|MERGE_RESOLUTION|>--- conflicted
+++ resolved
@@ -1,10 +1,6 @@
-<<<<<<< HEAD
-const addIPLDToBlacklist = async (libsWrapper, digest, blacklisterAddressPrivateKey = null) => {
-=======
 const IpldBlacklist = {}
 
 IpldBlacklist.addIPLDToBlacklist = async (libsWrapper, digest, blacklisterAddressPrivateKey = null) => {
->>>>>>> 9cd6f4ff
   const ipldTxReceipt = await libsWrapper.addIPLDToBlacklist(digest, blacklisterAddressPrivateKey)
   return ipldTxReceipt
 }
