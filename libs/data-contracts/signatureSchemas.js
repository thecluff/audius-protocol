--- conflicted
+++ resolved
@@ -215,16 +215,10 @@
 ]
 
 // User replica set manager schemas
-<<<<<<< HEAD
-schemas.proposeAddOrUpdateCreatorNode = [
-  { name: 'cnodeSpId', type: 'uint' },
-  { name: 'cnodeDelegateOwnerWallet', type: 'address' },
-=======
 schemas.proposeAddOrUpdateContentNode = [
   { name: 'cnodeSpId', type: 'uint' },
   { name: 'cnodeDelegateOwnerWallet', type: 'address' },
   { name: 'cnodeOwnerWallet', type: 'address' },
->>>>>>> 6dde7b5f
   { name: 'proposerSpId', type: 'uint' },
   { name: 'nonce', type: 'bytes32' }
 ]
@@ -807,20 +801,14 @@
   contractAddress,
   cnodeSpId,
   cnodeDelegateOwnerWallet,
-<<<<<<< HEAD
-=======
   cnodeOwnerWallet,
->>>>>>> 6dde7b5f
   proposerSpId,
   nonce
 ) {
   const message = {
     cnodeSpId,
     cnodeDelegateOwnerWallet,
-<<<<<<< HEAD
-=======
     cnodeOwnerWallet,
->>>>>>> 6dde7b5f
     proposerSpId,
     nonce
   }
